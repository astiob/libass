/*
 * Copyright (C) 2006 Evgeniy Stepanov <eugeni.stepanov@gmail.com>
 *
 * This file is part of libass.
 *
 * Permission to use, copy, modify, and distribute this software for any
 * purpose with or without fee is hereby granted, provided that the above
 * copyright notice and this permission notice appear in all copies.
 *
 * THE SOFTWARE IS PROVIDED "AS IS" AND THE AUTHOR DISCLAIMS ALL WARRANTIES
 * WITH REGARD TO THIS SOFTWARE INCLUDING ALL IMPLIED WARRANTIES OF
 * MERCHANTABILITY AND FITNESS. IN NO EVENT SHALL THE AUTHOR BE LIABLE FOR
 * ANY SPECIAL, DIRECT, INDIRECT, OR CONSEQUENTIAL DAMAGES OR ANY DAMAGES
 * WHATSOEVER RESULTING FROM LOSS OF USE, DATA OR PROFITS, WHETHER IN AN
 * ACTION OF CONTRACT, NEGLIGENCE OR OTHER TORTIOUS ACTION, ARISING OUT OF
 * OR IN CONNECTION WITH THE USE OR PERFORMANCE OF THIS SOFTWARE.
 */

#include "config.h"

#include <inttypes.h>
#include <ft2build.h>
#include FT_FREETYPE_H
#include FT_SYNTHESIS_H
#include FT_GLYPH_H
#include FT_TRUETYPE_TABLES_H
#include FT_OUTLINE_H
#include <strings.h>
#include <limits.h>

#include "ass.h"
#include "ass_library.h"
#include "ass_font.h"
#include "ass_fontconfig.h"
#include "ass_utils.h"
#include "ass_shaper.h"

/**
 * Select a good charmap, prefer Microsoft Unicode charmaps.
 * Otherwise, let FreeType decide.
 */
static void charmap_magic(ASS_Library *library, FT_Face face)
{
    int i;
    int ms_cmap = -1;

    // Search for a Microsoft Unicode cmap
    for (i = 0; i < face->num_charmaps; ++i) {
        FT_CharMap cmap = face->charmaps[i];
        unsigned pid = cmap->platform_id;
        unsigned eid = cmap->encoding_id;
        if (pid == 3 /*microsoft */
            && (eid == 1 /*unicode bmp */
                || eid == 10 /*full unicode */ )) {
            FT_Set_Charmap(face, cmap);
            return;
        } else if (pid == 3 && ms_cmap < 0)
            ms_cmap = i;
    }

    // Try the first Microsoft cmap if no Microsoft Unicode cmap was found
    if (ms_cmap >= 0) {
        FT_CharMap cmap = face->charmaps[ms_cmap];
        FT_Set_Charmap(face, cmap);
        return;
    }

    if (!face->charmap) {
        if (face->num_charmaps == 0) {
            ass_msg(library, MSGL_WARN, "Font face with no charmaps");
            return;
        }
        ass_msg(library, MSGL_WARN,
                "No charmap autodetected, trying the first one");
        FT_Set_Charmap(face, face->charmaps[0]);
        return;
    }
}

/**
 * Adjust char index if the charmap is weird
 * (currently just MS Symbol)
 */

uint32_t ass_font_index_magic(FT_Face face, uint32_t symbol)
{
    switch(face->charmap->encoding){
    case FT_ENCODING_MS_SYMBOL:
        return 0xF000 | symbol;
    default:
        return symbol;
    }
}

/**
 * \brief find a memory font by name
 */
static int find_font(ASS_Library *library, char *name)
{
    int i;
    for (i = 0; i < library->num_fontdata; ++i)
        if (strcasecmp(name, library->fontdata[i].name) == 0)
            return i;
    return -1;
}

static void buggy_font_workaround(FT_Face face)
{
    // Some fonts have zero Ascender/Descender fields in 'hhea' table.
    // In this case, get the information from 'os2' table or, as
    // a last resort, from face.bbox.
    if (face->ascender + face->descender == 0 || face->height == 0) {
        TT_OS2 *os2 = FT_Get_Sfnt_Table(face, ft_sfnt_os2);
        if (os2) {
            face->ascender = os2->sTypoAscender;
            face->descender = os2->sTypoDescender;
            face->height = face->ascender - face->descender;
        } else {
            face->ascender = face->bbox.yMax;
            face->descender = face->bbox.yMin;
            face->height = face->ascender - face->descender;
        }
    }
}

/**
 * \brief Select a face with the given charcode and add it to ASS_Font
 * \return index of the new face in font->faces, -1 if failed
 */
static int add_face(void *fc_priv, ASS_Font *font, uint32_t ch)
{
    char *path;
    int index;
    FT_Face face;
    int error;
    int mem_idx;

    if (font->n_faces == ASS_FONT_MAX_FACES)
        return -1;

    path =
        fontconfig_select(font->library, fc_priv, font->desc.family,
                          font->desc.treat_family_as_pattern,
                          font->desc.bold, font->desc.italic, &index, ch);
    if (!path)
        return -1;

    mem_idx = find_font(font->library, path);
    if (mem_idx >= 0) {
        error =
            FT_New_Memory_Face(font->ftlibrary,
                               (unsigned char *) font->library->
                               fontdata[mem_idx].data,
                               font->library->fontdata[mem_idx].size, index,
                               &face);
        if (error) {
            ass_msg(font->library, MSGL_WARN,
                    "Error opening memory font: '%s'", path);
            free(path);
            return -1;
        }
    } else {
        error = FT_New_Face(font->ftlibrary, path, index, &face);
        if (error) {
            ass_msg(font->library, MSGL_WARN,
                    "Error opening font: '%s', %d", path, index);
            free(path);
            return -1;
        }
    }
    charmap_magic(font->library, face);
    buggy_font_workaround(face);

    font->faces[font->n_faces++] = face;
    ass_face_set_size(face, font->size);
    free(path);
    return font->n_faces - 1;
}

/**
 * \brief Create a new ASS_Font according to "desc" argument
 */
ASS_Font *ass_font_new(Cache *font_cache, ASS_Library *library,
                       FT_Library ftlibrary, void *fc_priv,
                       ASS_FontDesc *desc)
{
    int error;
    ASS_Font *fontp;
    ASS_Font font;

    fontp = ass_cache_get(font_cache, desc);
    if (fontp)
        return fontp;

    font.library = library;
    font.ftlibrary = ftlibrary;
    font.shaper_priv = NULL;
    font.n_faces = 0;
    font.desc.family = strdup(desc->family);
    font.desc.treat_family_as_pattern = desc->treat_family_as_pattern;
    font.desc.bold = desc->bold;
    font.desc.italic = desc->italic;
    font.desc.vertical = desc->vertical;

    font.scale_x = font.scale_y = 1.;
    font.v.x = font.v.y = 0;
    font.size = 0.;

    error = add_face(fc_priv, &font, 0);
    if (error == -1) {
        free(font.desc.family);
        return 0;
    } else
        return ass_cache_put(font_cache, &font.desc, &font);
}

/**
 * \brief Set font transformation matrix and shift vector
 **/
void ass_font_set_transform(ASS_Font *font, double scale_x,
                            double scale_y, FT_Vector *v)
{
    font->scale_x = scale_x;
    font->scale_y = scale_y;
    if (v) {
        font->v.x = v->x;
        font->v.y = v->y;
    }
}

void ass_face_set_size(FT_Face face, double size)
{
    TT_HoriHeader *hori = FT_Get_Sfnt_Table(face, ft_sfnt_hhea);
    TT_OS2 *os2 = FT_Get_Sfnt_Table(face, ft_sfnt_os2);
    double mscale = 1.;
    FT_Size_RequestRec rq;
    FT_Size_Metrics *m = &face->size->metrics;
    // VSFilter uses metrics from TrueType OS/2 table
    // The idea was borrowed from asa (http://asa.diac24.net)
    if (os2) {
        int ft_height = 0;
        if (hori)
            ft_height = hori->Ascender - hori->Descender;
        if (!ft_height)
            ft_height = os2->sTypoAscender - os2->sTypoDescender;
        /* sometimes used for signed values despite unsigned in spec */
        int os2_height = (short)os2->usWinAscent + (short)os2->usWinDescent;
        if (ft_height && os2_height)
            mscale = (double) ft_height / os2_height;
    }
    memset(&rq, 0, sizeof(rq));
    rq.type = FT_SIZE_REQUEST_TYPE_REAL_DIM;
    rq.width = 0;
    rq.height = double_to_d6(size * mscale);
    rq.horiResolution = rq.vertResolution = 0;
    FT_Request_Size(face, &rq);
    m->ascender /= mscale;
    m->descender /= mscale;
    m->height /= mscale;
}

/**
 * \brief Set font size
 **/
void ass_font_set_size(ASS_Font *font, double size)
{
    int i;
    if (font->size != size) {
        font->size = size;
        for (i = 0; i < font->n_faces; ++i)
            ass_face_set_size(font->faces[i], size);
    }
}

/**
 * \brief Get maximal font ascender and descender.
 * \param ch character code
 * The values are extracted from the font face that provides glyphs for the given character
 **/
void ass_font_get_asc_desc(ASS_Font *font, uint32_t ch, int *asc,
                           int *desc)
{
    int i;
    for (i = 0; i < font->n_faces; ++i) {
        FT_Face face = font->faces[i];
        TT_OS2 *os2 = FT_Get_Sfnt_Table(face, ft_sfnt_os2);
        if (FT_Get_Char_Index(face, ass_font_index_magic(face, ch))) {
            int y_scale = face->size->metrics.y_scale;
            if (os2) {
                *asc = FT_MulFix((short)os2->usWinAscent, y_scale);
                *desc = FT_MulFix((short)os2->usWinDescent, y_scale);
            } else {
                *asc = FT_MulFix(face->ascender, y_scale);
                *desc = FT_MulFix(-face->descender, y_scale);
            }
            return;
        }
    }

    *asc = *desc = 0;
}

static void add_line(FT_Outline *ol, int bear, int advance, int dir, int pos, int size) {
    FT_Vector points[4] = {
        {.x = bear,      .y = pos + size},
        {.x = advance,   .y = pos + size},
        {.x = advance,   .y = pos - size},
        {.x = bear,      .y = pos - size},
    };

    if (dir == FT_ORIENTATION_TRUETYPE) {
        int i;
        for (i = 0; i < 4; i++) {
            ol->points[ol->n_points] = points[i];
            ol->tags[ol->n_points++] = 1;
        }
    } else {
        int i;
        for (i = 3; i >= 0; i--) {
            ol->points[ol->n_points] = points[i];
            ol->tags[ol->n_points++] = 1;
        }
    }

    ol->contours[ol->n_contours++] = ol->n_points - 1;
}

/*
 * Strike a glyph with a horizontal line; it's possible to underline it
 * and/or strike through it.  For the line's position and size, truetype
 * tables are consulted.  Obviously this relies on the data in the tables
 * being accurate.
 *
 */
static int ass_strike_outline_glyph(FT_Face face, ASS_Font *font,
                                    FT_Glyph glyph, int under, int through)
{
    TT_OS2 *os2 = FT_Get_Sfnt_Table(face, ft_sfnt_os2);
    TT_Postscript *ps = FT_Get_Sfnt_Table(face, ft_sfnt_post);
    FT_Outline *ol = &((FT_OutlineGlyph) glyph)->outline;
    int bear, advance, y_scale, i, dir;

    if (!under && !through)
        return 0;

    // Grow outline
    i = (under ? 4 : 0) + (through ? 4 : 0);
    ol->points = realloc(ol->points, sizeof(FT_Vector) *
                         (ol->n_points + i));
    ol->tags = realloc(ol->tags, ol->n_points + i);
    i = !!under + !!through;
    ol->contours = realloc(ol->contours, sizeof(short) *
                           (ol->n_contours + i));

    // If the bearing is negative, the glyph starts left of the current
    // pen position
    bear = FFMIN(face->glyph->metrics.horiBearingX, 0);
    // We're adding half a pixel to avoid small gaps
    advance = d16_to_d6(glyph->advance.x) + 32;
    y_scale = face->size->metrics.y_scale;

    // Reverse drawing direction for non-truetype fonts
    dir = FT_Outline_Get_Orientation(ol);

    // Add points to the outline
    if (under && ps) {
        int pos = FT_MulFix(ps->underlinePosition, y_scale * font->scale_y);
        int size = FT_MulFix(ps->underlineThickness,
                             y_scale * font->scale_y / 2);

        if (pos > 0 || size <= 0)
            return 1;

<<<<<<< HEAD
        {
            FT_Vector points[4] = {
                {.x = bear,      .y = pos + size},
                {.x = advance,   .y = pos + size},
                {.x = advance,   .y = pos - size},
                {.x = bear,      .y = pos - size},
            };
        
            if (dir == FT_ORIENTATION_TRUETYPE) {
                for (i = 0; i < 4; i++) {
                    ol->points[ol->n_points] = points[i];
                    ol->tags[ol->n_points++] = 1;
                }
            } else {
                for (i = 3; i >= 0; i--) {
                    ol->points[ol->n_points] = points[i];
                    ol->tags[ol->n_points++] = 1;
                }
            }
        }

        ol->contours[ol->n_contours++] = ol->n_points - 1;
=======
        add_line(ol, bear, advance, dir, pos, size);
>>>>>>> 10b48ac9
    }

    if (through && os2) {
        int pos = FT_MulFix(os2->yStrikeoutPosition, y_scale * font->scale_y);
        int size = FT_MulFix(os2->yStrikeoutSize, y_scale * font->scale_y / 2);

        if (pos < 0 || size <= 0)
            return 1;

<<<<<<< HEAD
        {
            FT_Vector points[4] = {
                {.x = bear,      .y = pos + size},
                {.x = advance,   .y = pos + size},
                {.x = advance,   .y = pos - size},
                {.x = bear,      .y = pos - size},
            };

            if (dir == FT_ORIENTATION_TRUETYPE) {
                for (i = 0; i < 4; i++) {
                    ol->points[ol->n_points] = points[i];
                    ol->tags[ol->n_points++] = 1;
                }
            } else {
                for (i = 3; i >= 0; i--) {
                    ol->points[ol->n_points] = points[i];
                    ol->tags[ol->n_points++] = 1;
                }
            }
        }

        ol->contours[ol->n_contours++] = ol->n_points - 1;
=======
        add_line(ol, bear, advance, dir, pos, size);
>>>>>>> 10b48ac9
    }

    return 0;
}

void outline_copy(FT_Library lib, FT_Outline *source, FT_Outline **dest)
{
    if (source == NULL) {
        *dest = NULL;
        return;
    }
    *dest = calloc(1, sizeof(**dest));

    FT_Outline_New(lib, source->n_points, source->n_contours, *dest);
    FT_Outline_Copy(source, *dest);
}

void outline_free(FT_Library lib, FT_Outline *outline)
{
    if (outline)
        FT_Outline_Done(lib, outline);
    free(outline);
}

/**
 * Slightly embold a glyph without touching its metrics
 */
static void ass_glyph_embolden(FT_GlyphSlot slot)
{
    int str;

    if (slot->format != FT_GLYPH_FORMAT_OUTLINE)
        return;

    str = FT_MulFix(slot->face->units_per_EM,
                    slot->face->size->metrics.y_scale) / 64;

    FT_Outline_Embolden(&slot->outline, str);
}

/**
 * \brief Get glyph and face index
 * Finds a face that has the requested codepoint and returns both face
 * and glyph index.
 */
int ass_font_get_index(void *fcpriv, ASS_Font *font, uint32_t symbol,
                       int *face_index, int *glyph_index)
{
    int index = 0;
    int i;
    FT_Face face = 0;

    *glyph_index = 0;

    if (symbol < 0x20) {
        *face_index = 0;
        return 0;
    }
    // Handle NBSP like a regular space when rendering the glyph
    if (symbol == 0xa0)
        symbol = ' ';
    if (font->n_faces == 0) {
        *face_index = 0;
        return 0;
    }

    // try with the requested face
    if (*face_index < font->n_faces) {
        face = font->faces[*face_index];
        index = FT_Get_Char_Index(face, ass_font_index_magic(face, symbol));
    }

    // not found in requested face, try all others
    for (i = 0; i < font->n_faces && index == 0; ++i) {
        face = font->faces[i];
        index = FT_Get_Char_Index(face, ass_font_index_magic(face, symbol));
        if (index)
            *face_index = i;
    }

#ifdef CONFIG_FONTCONFIG
    if (index == 0) {
        int face_idx;
        ass_msg(font->library, MSGL_INFO,
                "Glyph 0x%X not found, selecting one more "
                "font for (%s, %d, %d)", symbol, font->desc.family,
                font->desc.bold, font->desc.italic);
        face_idx = *face_index = add_face(fcpriv, font, symbol);
        if (face_idx >= 0) {
            face = font->faces[face_idx];
            index = FT_Get_Char_Index(face, ass_font_index_magic(face, symbol));
            if (index == 0 && face->num_charmaps > 0) {
                int i;
                ass_msg(font->library, MSGL_WARN,
                    "Glyph 0x%X not found, broken font? Trying all charmaps", symbol);
                for (i = 0; i < face->num_charmaps; i++) {
                    FT_Set_Charmap(face, face->charmaps[i]);
                    if ((index = FT_Get_Char_Index(face, ass_font_index_magic(face, symbol))) != 0) break;
                }
            }
            if (index == 0) {
                ass_msg(font->library, MSGL_ERR,
                        "Glyph 0x%X not found in font for (%s, %d, %d)",
                        symbol, font->desc.family, font->desc.bold,
                        font->desc.italic);
            }
        }
    }
#endif
    // FIXME: make sure we have a valid face_index. this is a HACK.
    *face_index  = FFMAX(*face_index, 0);
    *glyph_index = index;

    return 1;
}

/**
 * \brief Get a glyph
 * \param ch character code
 **/
FT_Glyph ass_font_get_glyph(void *fontconfig_priv, ASS_Font *font,
                            uint32_t ch, int face_index, int index,
                            ASS_Hinting hinting, int deco)
{
    int error;
    FT_Glyph glyph;
    FT_Face face = font->faces[face_index];
    int flags = 0;
    int vertical = font->desc.vertical;

    flags = FT_LOAD_NO_BITMAP | FT_LOAD_IGNORE_GLOBAL_ADVANCE_WIDTH
            | FT_LOAD_IGNORE_TRANSFORM;
    switch (hinting) {
    case ASS_HINTING_NONE:
        flags |= FT_LOAD_NO_HINTING;
        break;
    case ASS_HINTING_LIGHT:
        flags |= FT_LOAD_FORCE_AUTOHINT | FT_LOAD_TARGET_LIGHT;
        break;
    case ASS_HINTING_NORMAL:
        flags |= FT_LOAD_FORCE_AUTOHINT;
        break;
    case ASS_HINTING_NATIVE:
        break;
    }

    error = FT_Load_Glyph(face, index, flags);
    if (error) {
        ass_msg(font->library, MSGL_WARN, "Error loading glyph, index %d",
                index);
        return 0;
    }
    if (!(face->style_flags & FT_STYLE_FLAG_ITALIC) &&
        (font->desc.italic > 55)) {
        FT_GlyphSlot_Oblique(face->glyph);
    }

    if (!(face->style_flags & FT_STYLE_FLAG_BOLD) &&
        (font->desc.bold > 80)) {
        ass_glyph_embolden(face->glyph);
    }
    error = FT_Get_Glyph(face->glyph, &glyph);
    if (error) {
        ass_msg(font->library, MSGL_WARN, "Error loading glyph, index %d",
                index);
        return 0;
    }

    // Rotate glyph, if needed
    if (vertical && ch >= VERTICAL_LOWER_BOUND) {
        FT_Matrix m = { 0, double_to_d16(-1.0), double_to_d16(1.0), 0 };
        TT_OS2 *os2 = FT_Get_Sfnt_Table(face, ft_sfnt_os2);
        int desc = 0;

        if (os2)
            desc = FT_MulFix(os2->sTypoDescender, face->size->metrics.y_scale);

        FT_Outline_Translate(&((FT_OutlineGlyph) glyph)->outline, 0, -desc);
        FT_Outline_Transform(&((FT_OutlineGlyph) glyph)->outline, &m);
        FT_Outline_Translate(&((FT_OutlineGlyph) glyph)->outline,
                             face->glyph->metrics.vertAdvance, desc);
        glyph->advance.x = face->glyph->linearVertAdvance;
    }

    // Apply scaling and shift
    FT_Matrix scale = { double_to_d16(font->scale_x), 0, 0,
                        double_to_d16(font->scale_y) };
    FT_Outline *outl = &((FT_OutlineGlyph) glyph)->outline;
    FT_Outline_Transform(outl, &scale);
    FT_Outline_Translate(outl, font->v.x, font->v.y);
    glyph->advance.x *= font->scale_x;

    ass_strike_outline_glyph(face, font, glyph, deco & DECO_UNDERLINE,
                             deco & DECO_STRIKETHROUGH);

    return glyph;
}

/**
 * \brief Get kerning for the pair of glyphs.
 **/
FT_Vector ass_font_get_kerning(ASS_Font *font, uint32_t c1, uint32_t c2)
{
    FT_Vector v = { 0, 0 };
    int i;

    if (font->desc.vertical)
        return v;

    for (i = 0; i < font->n_faces; ++i) {
        FT_Face face = font->faces[i];
        int i1 = FT_Get_Char_Index(face, ass_font_index_magic(face, c1));
        int i2 = FT_Get_Char_Index(face, ass_font_index_magic(face, c2));
        if (i1 && i2) {
            if (FT_HAS_KERNING(face))
                FT_Get_Kerning(face, i1, i2, FT_KERNING_DEFAULT, &v);
            return v;
        }
        if (i1 || i2)           // these glyphs are from different font faces, no kerning information
            return v;
    }
    return v;
}

/**
 * \brief Deallocate ASS_Font
 **/
void ass_font_free(ASS_Font *font)
{
    int i;
    for (i = 0; i < font->n_faces; ++i)
        if (font->faces[i])
            FT_Done_Face(font->faces[i]);
    if (font->shaper_priv)
        ass_shaper_font_data_free(font->shaper_priv);
    free(font->desc.family);
    free(font);
}

/**
 * \brief Calculate the cbox of a series of points
 */
static void
get_contour_cbox(FT_BBox *box, FT_Vector *points, int start, int end)
{
    box->xMin = box->yMin = INT_MAX;
    box->xMax = box->yMax = INT_MIN;
    int i;

    for (i = start; i <= end; i++) {
        box->xMin = (points[i].x < box->xMin) ? points[i].x : box->xMin;
        box->xMax = (points[i].x > box->xMax) ? points[i].x : box->xMax;
        box->yMin = (points[i].y < box->yMin) ? points[i].y : box->yMin;
        box->yMax = (points[i].y > box->yMax) ? points[i].y : box->yMax;
    }
}

/**
 * \brief Determine winding direction of a contour
 * \return direction; 0 = clockwise
 */
static int get_contour_direction(FT_Vector *points, int start, int end)
{
    int i;
    long long sum = 0;
    int x = points[start].x;
    int y = points[start].y;
    for (i = start + 1; i <= end; i++) {
        sum += x * (points[i].y - y) - y * (points[i].x - x);
        x = points[i].x;
        y = points[i].y;
    }
    sum += x * (points[start].y - y) - y * (points[start].x - x);
    return sum > 0;
}

/**
 * \brief Apply fixups to please the FreeType stroker and improve the
 * rendering result, especially in case the outline has some anomalies.
 * At the moment, the following fixes are done:
 *
 * 1. Reverse contours that have "inside" winding direction but are not
 *    contained in any other contours' cbox.
 * 2. Remove "inside" contours depending on border size, so that large
 *    borders do not reverse the winding direction, which leads to "holes"
 *    inside the border. The inside will be filled by the border of the
 *    outside contour anyway in this case.
 *
 * \param outline FreeType outline, modified in-place
 * \param border_x border size, x direction, d6 format
 * \param border_x border size, y direction, d6 format
 */
void fix_freetype_stroker(FT_Outline *outline, int border_x, int border_y)
{
    int nc = outline->n_contours;
    int begin, stop;
    char modified = 0;
    char *valid_cont = malloc(nc);
    int start = 0;
    int end = -1;
    FT_BBox *boxes = malloc(nc * sizeof(FT_BBox));
    int i, j;
    int inside_direction;

    inside_direction = FT_Outline_Get_Orientation(outline) ==
        FT_ORIENTATION_TRUETYPE;

    // create a list of cboxes of the contours
    for (i = 0; i < nc; i++) {
        start = end + 1;
        end = outline->contours[i];
        get_contour_cbox(&boxes[i], outline->points, start, end);
    }

    // for each contour, check direction and whether it's "outside"
    // or contained in another contour
    end = -1;
    for (i = 0; i < nc; i++) {
        start = end + 1;
        end = outline->contours[i];
        int dir = get_contour_direction(outline->points, start, end);
        valid_cont[i] = 1;
        if (dir == inside_direction) {
            for (j = 0; j < nc; j++) {
                if (i == j)
                    continue;
                if (boxes[i].xMin >= boxes[j].xMin &&
                    boxes[i].xMax <= boxes[j].xMax &&
                    boxes[i].yMin >= boxes[j].yMin &&
                    boxes[i].yMax <= boxes[j].yMax)
                    goto check_inside;
            }
            /* "inside" contour but we can't find anything it could be
             * inside of - assume the font is buggy and it should be
             * an "outside" contour, and reverse it */
            for (j = 0; j < (end - start) / 2; j++) {
                FT_Vector temp = outline->points[start + 1 + j];
                char temp2 = outline->tags[start + 1 + j];
                outline->points[start + 1 + j] = outline->points[end - j];
                outline->points[end - j] = temp;
                outline->tags[start + 1 + j] = outline->tags[end - j];
                outline->tags[end - j] = temp2;
            }
            dir ^= 1;
        }
        check_inside:
        if (dir == inside_direction) {
            FT_BBox box;
            get_contour_cbox(&box, outline->points, start, end);
            int width = box.xMax - box.xMin;
            int height = box.yMax - box.yMin;
            if (width < border_x * 2 || height < border_y * 2) {
                valid_cont[i] = 0;
                modified = 1;
            }
        }
    }

    // if we need to modify the outline, rewrite it and skip
    // the contours that we determined should be removed.
    if (modified) {
        int p = 0, c = 0;
        for (i = 0; i < nc; i++) {
            if (!valid_cont[i])
                continue;
            begin = (i == 0) ? 0 : outline->contours[i - 1] + 1;
            stop = outline->contours[i];
            for (j = begin; j <= stop; j++) {
                outline->points[p].x = outline->points[j].x;
                outline->points[p].y = outline->points[j].y;
                outline->tags[p] = outline->tags[j];
                p++;
            }
            outline->contours[c] = p - 1;
            c++;
        }
        outline->n_points = p;
        outline->n_contours = c;
    }

    free(boxes);
    free(valid_cont);
}
<|MERGE_RESOLUTION|>--- conflicted
+++ resolved
@@ -371,32 +371,7 @@
         if (pos > 0 || size <= 0)
             return 1;
 
-<<<<<<< HEAD
-        {
-            FT_Vector points[4] = {
-                {.x = bear,      .y = pos + size},
-                {.x = advance,   .y = pos + size},
-                {.x = advance,   .y = pos - size},
-                {.x = bear,      .y = pos - size},
-            };
-        
-            if (dir == FT_ORIENTATION_TRUETYPE) {
-                for (i = 0; i < 4; i++) {
-                    ol->points[ol->n_points] = points[i];
-                    ol->tags[ol->n_points++] = 1;
-                }
-            } else {
-                for (i = 3; i >= 0; i--) {
-                    ol->points[ol->n_points] = points[i];
-                    ol->tags[ol->n_points++] = 1;
-                }
-            }
-        }
-
-        ol->contours[ol->n_contours++] = ol->n_points - 1;
-=======
         add_line(ol, bear, advance, dir, pos, size);
->>>>>>> 10b48ac9
     }
 
     if (through && os2) {
@@ -406,32 +381,7 @@
         if (pos < 0 || size <= 0)
             return 1;
 
-<<<<<<< HEAD
-        {
-            FT_Vector points[4] = {
-                {.x = bear,      .y = pos + size},
-                {.x = advance,   .y = pos + size},
-                {.x = advance,   .y = pos - size},
-                {.x = bear,      .y = pos - size},
-            };
-
-            if (dir == FT_ORIENTATION_TRUETYPE) {
-                for (i = 0; i < 4; i++) {
-                    ol->points[ol->n_points] = points[i];
-                    ol->tags[ol->n_points++] = 1;
-                }
-            } else {
-                for (i = 3; i >= 0; i--) {
-                    ol->points[ol->n_points] = points[i];
-                    ol->tags[ol->n_points++] = 1;
-                }
-            }
-        }
-
-        ol->contours[ol->n_contours++] = ol->n_points - 1;
-=======
         add_line(ol, bear, advance, dir, pos, size);
->>>>>>> 10b48ac9
     }
 
     return 0;
