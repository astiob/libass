--- conflicted
+++ resolved
@@ -105,21 +105,11 @@
     default rel
 %endif
 
-<<<<<<< HEAD
-; Always use long nops (reduces 0x90 spam in disassembly on x86_32)
-%ifndef __NASM_VER__
-CPU amdnop
-%else
-%use smartalign
-ALIGNMODE k7
-%endif
-=======
 %macro CPUNOP 1
     %if HAVE_CPUNOP
         CPU %1
     %endif
 %endmacro
->>>>>>> 73284b67
 
 ; Macros to eliminate most code duplication between x86_32 and x86_64:
 ; Currently this works only for leaf functions which load all their arguments
@@ -824,15 +814,11 @@
 ; Takes an arbitrary number of cpuflags from the above list.
 ; All subsequent functions (up to the next INIT_CPUFLAGS) is built for the specified cpu.
 ; You shouldn't need to invoke this macro directly, it's a subroutine for INIT_MMX &co.
-<<<<<<< HEAD
-%macro INIT_CPUFLAGS 0-2
-=======
 %macro INIT_CPUFLAGS 0-*
     %xdefine SUFFIX
     %undef cpuname
     %assign cpuflags 0
 
->>>>>>> 73284b67
     %if %0 >= 1
         %rep %0
             %ifdef cpuname
