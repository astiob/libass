--- conflicted
+++ resolved
@@ -82,13 +82,8 @@
     movzx r10, byte [r7] ; temp1 = src[0];
     movzx r11, byte [r7 + 1] ; temp2 = src[1];
     add r10, r11; temp1 += temp2
-<<<<<<< HEAD
-    movd xmm0, r10d; __m128i old_pix_128 = temp2;
-    movd xmm1, r11d; __m128i old_sum_128 = temp1;
-=======
     movd xm0, r10d; __m128i old_pix_128 = temp2;
     movd xm1, r11d; __m128i old_sum_128 = temp1;
->>>>>>> 73284b67
 .width_loop:
     movq xmm2, [r7 + r6]; __m128i new_pix = (src+x);
     punpcklbw xmm2, xmm6 ; new_pix = _mm_unpacklo_epi8(new_pix, temp3);
