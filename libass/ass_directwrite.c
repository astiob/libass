--- conflicted
+++ resolved
@@ -21,25 +21,13 @@
 #include "ass_compat.h"
 
 #include <initguid.h>
-<<<<<<< HEAD
-#include <ole2.h>
-=======
 #include <wchar.h>
->>>>>>> c967a5a3
 
 #include "dwrite_c.h"
 
 #include "ass_directwrite.h"
 #include "ass_utils.h"
 
-<<<<<<< HEAD
-#if defined(WINAPI_FAMILY) && (WINAPI_FAMILY==WINAPI_FAMILY_PC_APP || WINAPI_FAMILY==WINAPI_FAMILY_PHONE_APP)
-#define WINRT
-#endif
-
-#define NAME_MAX_LENGTH 256
-=======
->>>>>>> c967a5a3
 #define FALLBACK_DEFAULT_FONT L"Arial"
 
 static const ASS_FontMapping font_substitutions[] = {
@@ -86,11 +74,7 @@
 } FontPrivate;
 
 typedef struct {
-<<<<<<< HEAD
-#ifndef WINRT
-=======
 #if ASS_WINAPI_DESKTOP
->>>>>>> c967a5a3
     HMODULE directwrite_lib;
 #endif
     IDWriteFactory *factory;
@@ -444,11 +428,7 @@
     ProviderPrivate *provider_priv = (ProviderPrivate *)priv;
     provider_priv->gdi_interop->lpVtbl->Release(provider_priv->gdi_interop);
     provider_priv->factory->lpVtbl->Release(provider_priv->factory);
-<<<<<<< HEAD
-#ifndef WINRT
-=======
 #if ASS_WINAPI_DESKTOP
->>>>>>> c967a5a3
     FreeLibrary(provider_priv->directwrite_lib);
 #endif
     free(provider_priv);
@@ -1077,13 +1057,7 @@
     ASS_FontProvider *provider = NULL;
     ProviderPrivate *priv = NULL;
 
-<<<<<<< HEAD
-#ifdef WINRT
-    DWriteCreateFactoryPtr = DWriteCreateFactory;
-#else
-=======
 #if ASS_WINAPI_DESKTOP
->>>>>>> c967a5a3
     HMODULE directwrite_lib = LoadLibraryW(L"Dwrite.dll");
     if (!directwrite_lib)
         goto cleanup;
@@ -1116,11 +1090,7 @@
     if (!priv)
         goto cleanup;
 
-<<<<<<< HEAD
-#ifndef WINRT
-=======
 #if ASS_WINAPI_DESKTOP
->>>>>>> c967a5a3
     priv->directwrite_lib = directwrite_lib;
 #endif
     priv->factory = dwFactory;
@@ -1139,11 +1109,7 @@
         dwGdiInterop->lpVtbl->Release(dwGdiInterop);
     if (dwFactory)
         dwFactory->lpVtbl->Release(dwFactory);
-<<<<<<< HEAD
-#ifndef WINRT
-=======
 #if ASS_WINAPI_DESKTOP
->>>>>>> c967a5a3
     if (directwrite_lib)
         FreeLibrary(directwrite_lib);
 #endif
